--- conflicted
+++ resolved
@@ -37,13 +37,9 @@
 
 
 import os
-<<<<<<< HEAD
+import sys
+import tempfile
 import textwrap
-=======
-import sys
-from argparse import ArgumentParser, Namespace
->>>>>>> 87437c3c
-import tempfile
 import subprocess
 from functools import partial
 from argparse import ArgumentParser, Namespace
