---

general:
  name:            iproute
  description: >
      This Job executes the ip route command to identify the path to be taken by the packets of a machine, to reach their destination on another one.

  job_version:     0.1
  keywords:        [ip_route]
  persistent:      false

os:
  linux:
    requirements:  'Ubuntu 14.04/16.04'
    command:       '/usr/bin/env python3 /opt/openbach-jobs/ip_route/ip_route.py'
    command_stop:

arguments:
  required:
    - name:        destination_ip
      type:        'ip'
      count:       1
      description: >
          The destination ip of the ip_route
    - name:        subnet_mask
      type:        'ip'
      count:       1
      description: >
          The Subnet mask of the destination ip address
    - name:        gateway_ip
      type:        'ip'
      count:       1
      description: >
          The ip address of the first hop to reach the destination

  optional:
<<<<<<< HEAD
    - name:        action
      type:        'int'
      count:       1
=======
    - name:    action	
      type:    'int'
      count:   1	
      flag:    '-a'
>>>>>>> ef977853
      description: >
          Add (1) or delete (0) a route. Default=1
          
statistics:<|MERGE_RESOLUTION|>--- conflicted
+++ resolved
@@ -34,16 +34,9 @@
           The ip address of the first hop to reach the destination
 
   optional:
-<<<<<<< HEAD
-    - name:        action
+    - name:        action	
       type:        'int'
-      count:       1
-=======
-    - name:    action	
-      type:    'int'
-      count:   1	
-      flag:    '-a'
->>>>>>> ef977853
+      count:       1	
       description: >
           Add (1) or delete (0) a route. Default=1
           
