#!/usr/bin/env python3

# OpenBACH is a generic testbed able to control/configure multiple
# network/physical entities (under test) and collect data from them. It is
# composed of an Auditorium (HMIs), a Controller, a Collector and multiple
# Agents (one for each network entity that wants to be tested).
#
#
# Copyright © 2016 CNES
#
#
# This file is part of the OpenBACH testbed.
#
#
# OpenBACH is a free software : you can redistribute it and/or modify it under
# the terms of the GNU General Public License as published by the Free Software
# Foundation, either version 3 of the License, or (at your option) any later
# version.
#
# This program is distributed in the hope that it will be useful, but WITHOUT
# ANY WARRANTY, without even the implied warranty of MERCHANTABILITY or FITNESS
# FOR A PARTICULAR PURPOSE. See the GNU General Public License for more
# details.
#
# You should have received a copy of the GNU General Public License along with
# this program. If not, see http://www.gnu.org/licenses/.


"""The Control-Agent (with the scheduling part)"""


__author__ = 'Viveris Technologies'
__credits__ = '''Contributors:
 * Adrien THIBAUD <adrien.thibaud@toulouse.viveris.com>
 * Mathias ETTINGER <mathias.ettinger@toulouse.viveris.com>
'''


import os
import sys
import time
import shlex
import struct
import signal
import threading
import platform
import socketserver
from datetime import datetime
from subprocess import DEVNULL
from contextlib import suppress, contextmanager
from distutils.version import StrictVersion

import yaml
import psutil
from apscheduler.schedulers.background import BackgroundScheduler
from apscheduler.jobstores.base import JobLookupError, ConflictingIdError
from apscheduler.triggers.interval import IntervalTrigger

try:
    # Try importing unix stuff
    import syslog
    OS_TYPE = 'linux'
    JOBS_FOLDER = '/opt/openbach/agent/jobs/'
    INSTANCES_FOLDER = '/opt/openbach/agent/job_instances/'
except ImportError:
    # If we failed assume we’re on windows
    import syslog_viveris as syslog
    OS_TYPE = 'windows'
    JOBS_FOLDER = r'C:\openbach\jobs'
    INSTANCES_FOLDER = r'C:\openbach\instances'


def signal_term_handler(signal, frame):
    """Stop the Openbach Agent gracefully"""
    scheduler = JobManager().scheduler
    scheduler.remove_all_jobs()
    RestartAgent().action()
    while scheduler.get_jobs():
        time.sleep(0.5)
    scheduler.shutdown()
    exit(0)


class JobManager:
    """Context manager around job scheduling"""
    __shared_state = {
            'scheduler': None,
            'jobs': {},
            '_mutex': threading.RLock(),
    }

    def __init__(self):
        self.__dict__ = self.__class__.__shared_state
        if self.scheduler is None:
            self.scheduler = BackgroundScheduler()
            self.scheduler.start()

    def __enter__(self):
        self._mutex.acquire()
        return self

    def __exit__(self, t, v, tr):
        self._mutex.release()

    @property
    def job_names(self):
        with self._mutex:
            return list(self.jobs)

    def has_instance(self, name, instance_id):
        with self._mutex:
            try:
                job = self.jobs[name]
            except KeyError:
                return False
            else:
                return instance_id in job['instances']

    def add_job(self, name):
<<<<<<< HEAD
        def read_configuration():
            conf = JobConfiguration(name)
            return {
                    'command': conf.command,
                    'command_stop': conf.command_stop,
                    'required': conf.required,
                    'optional': conf.optional,
                    'persistent': conf.persistent,
                    'job_version': conf.job_version,
            }

        with self._mutex:
            try:
                installed_job = self.jobs[name]
            except KeyError:
                conf = {'instances': {}}
                conf.update(read_configuration())
                self.jobs[name] = conf
            else:
                current_job = read_configuration()
                self.jobs[name].update(current_job)
                if (StrictVersion(installed_job['job_version']) >=
                        StrictVersion(current_job['job_version'])):
                    raise BadRequest(
                            'OK Job {} is already installed with a newer '
                            'version (installed:\'{}\', current:{}). '
                            'Configuration updated.'.format(
                                name, installed_job['job_version'],
                                current_job['job_version']))
=======
        with self._mutex:
            if name in self.jobs:
                self.jobs[name].update(read_job_configuration(name))
                raise BadRequest('OK A job {} is already installed'.format(name))
            conf = {'instances': {}}
            conf.update(read_job_configuration(name))
            self.jobs[name] = conf
>>>>>>> 5f82443a

    def pop_job(self, name):
        with self._mutex:
            try:
                return self.jobs.pop(name)
            except KeyError:
                raise BadRequest('OK No job {} is installed'.format(name))

    def get_job(self, name):
        with self._mutex:
            try:
                job = self.jobs[name]
            except KeyError:
                raise BadRequest('KO No job {} is installed'.format(name))
            return {key: job[key] for key in (
                    'command',
                    'command_stop',
                    'required',
                    'optional',
                    'persistent')}

    def get_instances(self, name):
        with self._mutex:
            try:
                job = self.jobs[name]
            except KeyError:
                raise BadRequest('KO No job {} is installed'.format(name))
            yield from job['instances'].items()

    def add_instance(self, name, instance_id, arguments, date_type, date_value):
        with self._mutex:
            self.jobs[name]['instances'][instance_id] = {
                    'args': arguments,
                    'type': date_type,
                    'date': date_value,
            }

    def pop_instance(self, name, instance_id):
        with self._mutex:
            instance_infos = self.get_instance(name, instance_id)
            instance = self.jobs[name]['instances'][instance_id]
            del instance['pid']
            del instance['return_code']
            return instance_infos

    def get_instance(self, name, instance_id):
        with self._mutex:
            infos = self.get_job(name)
            infos.update(self.jobs[name]['instances'][instance_id])
            return infos

    def set_instance_status(self, name, instance_id, pid, return_code=None):
        with self._mutex:
            instance = self.jobs[name]['instances'][instance_id]
            if return_code is None or 'pid' in instance:
                instance.update({'pid': pid, 'return_code': return_code})

    def get_last_instance_id(self):
        with self._mutex:
            if not self.jobs:
                return 0

            return max(
                    max(map(int, job['instances']), default=0)
                    for job in self.jobs.values()
            )


class TruncatedMessageException(Exception):
    def __init__(self, expected_length, length):
        message = (
                'Message trunctated before '
                'reading the whole content. '
                'Expected {} bytes but read {}'
                .format(expected_length, length)
        )
        super().__init__(message)


class BadRequest(ValueError):
    """Custom exception raised when parsing of a request failed"""
    def __init__(self, reason):
        super().__init__(reason)
        self.reason = reason


<<<<<<< HEAD
class JobConfiguration:
    """ Class that represents the configuration of a Job """
    def __init__(self, job_name):
        # Get the configuration filename
        filename = '{}.yml'.format(job_name)
        conf_file = os.path.join(JOBS_FOLDER, filename)
        # Load the configuration in content
        try:
            with open(conf_file, 'r') as stream:
                try:
                    content = yaml.load(stream)
                except yaml.YAMLError:
                    raise BadRequest(
                            'KO Conf file {} not well formed'.format(filename))
        except FileNotFoundError:
            raise BadRequest(
                    'KO Conf file {} does not exist'.format(filename))
        # Register the configuration
        try:
            for system in content['platform_configuration']:
                if platform.system() != system['ansible_system']:
                    continue
                name, version, _ = platform.dist()
                if name == system['ansible_distribution'] and version == system['ansible_distribution_version']:
                    self.command = system['command']
                    self.command_stop = system['command_stop']
                    break
            else:
                raise BadRequest(
                        'KO Conf file {} does not contain a '
                        'os for {}'.format(filename, platform.system()))
            self.required = []
            args = content['arguments']['required']
            if isinstance(args, list):
                for arg in args:
                    count = arg['count']
                    if count == '+':
                        self.required.append(arg['name'])
                    else:
                        if not isinstance(count, int):
                            counts = count.split('-')
                            count = int(counts[0])
                        for i in range(count):
                            self.required.append(arg['name'])
            self.optional = isinstance(content['arguments']['optional'], list)
            self.persistent = content['general']['persistent']
            self.job_version = content['general']['job_version']
        except KeyError as error:
            raise BadRequest(
                    'KO Conf file {} does not contain a '
                    'section \'{}\' for job {}'
                    .format(filename, error, job_name))


=======
>>>>>>> 5f82443a
class AgentAction:
    def __init__(self, **kwargs):
        for name, value in kwargs.items():
            setattr(self, name, value)

    def action(self):
        self.check_arguments()
        return self._action()

    def check_arguments(self):
        pass

    def _action(self):
        raise NotImplementedError


class AddJobAgent(AgentAction):
    def __init__(self, name):
        super().__init__(name=name)

    def _action(self):
        JobManager().add_job(self.name)


class DelJobAgent(AgentAction):
    def __init__(self, name):
        super().__init__(name=name)

    def _action(self):
        with JobManager() as manager:
            for job_instance_id, _ in manager.get_instances(self.name):
                manager.scheduler.add_job(
                        stop_job, 'date', args=(self.name, job_instance_id),
                        id='{}{}_stop'.format(self.name, job_instance_id))


class StatusJobInstanceAgent(AgentAction):
    def __init__(self, name, instance_id):
        super().__init__(name=name, instance_id=instance_id)

    def check_arguments(self):
        JobManager().get_job(self.name)

    def _action(self):
        manager = JobManager()
        job = manager.scheduler.get_job(self.name + self.instance_id)
        try:
            infos = manager.get_instance(self.name, self.instance_id)
        except KeyError:
            assert job is None
            return 'Not Scheduled'

        try:
            pid = infos['pid']
            return_code = infos['return_code']
        except KeyError:
            return 'Stopped' if job is None else 'Scheduled'

        if return_code:
            return 'Error'

        if return_code is None:
            assert psutil.pid_exists(pid)
            return 'Running'

        assert return_code == 0
        if job:
            assert isinstance(job.trigger, IntervalTrigger)
            return 'Running'

        return 'Not Running'


class StartJobInstanceAgent(AgentAction):
    def __init__(self, name, instance_id, scenario_id, owner_id, date_type, date_value, *arguments):
        super().__init__(
                name=name, instance_id=instance_id, scenario_id=scenario_id,
                owner_id=owner_id, date_type=date_type, date=date_value,
                arguments=arguments)

    def _check_instance(self):
        if JobManager().has_instance(self.name, self.instance_id):
            raise BadRequest(
                    'KO Instance {} with id {} is already '
                    'started'.format(self.name, self.instance_id))

    def check_arguments(self):
        self._check_instance()

        if self.date_type == 'date':
            if self.date == 'now':
                self.date = 0
            else:
                try:
                    self.date = int(self.date) // 1000
                except ValueError:
                    raise BadRequest(
                            'KO The date to begin should be '
                            'given as a timestamp in milliseconds')
        elif self.date_type == 'interval':
            try:
                self.date = int(self.date)
            except ValueError:
                raise BadRequest(
                        'KO The interval to execute the '
                        'job should be given in seconds')
        else:
            raise BadRequest(
                    'KO Only "date" and "interval" are allowed '
                    'to be specified when executing the job')

        infos = JobManager().get_job(self.name)
        nb_args = len(infos['required'])
        optional = infos['optional']
        if len(self.arguments) < nb_args:
            raise BadRequest(
                    'KO Job {} requires at least {} arguments'
                    .format(self.name, nb_args))
        if not optional and len(self.arguments) > nb_args:
            raise BadRequest(
                    'KO Job {} does not require more than {} '
                    'arguments'.format(self.name, nb_args))

    def _action(self):
        with JobManager() as manager:
            arguments = ' '.join(self.arguments)
            if self.date_type == 'date':
                date, _ = schedule_job_instance(
                        self.name, self.instance_id, self.scenario_id,
                        self.owner_id, arguments, self.date)
                if date is not None:
                    with recover_file(self.name, self.instance_id, 'start') as job_instance_prog:
                        print(self.name, self.instance_id, self.scenario_id,
                              self.owner_id, self.date, arguments,
                              sep='\n', file=job_instance_prog)
            elif self.date_type == 'interval':
                job_infos = manager.get_job(self.name)
                if job_infos['persistent']:
                    raise BadRequest(
                            'KO This job {} is persistent, you can\'t '
                            'start it with the "interval" option'
                            .format(self.name))
                try:
                    # Schedule the Job Instance
                    manager.scheduler.add_job(
                            launch_job, 'interval', seconds=self.date,
                            args=(self.name, self.instance_id, self.scenario_id,
                                  self.owner_id, job_infos['command'], arguments),
                            id=self.name + self.instance_id)
                except ConflictingIdError:
                    raise BadRequest(
                            'KO An instance {} with the id {} is already '
                            'scheduled'.format(self.name, self.instance_id))
            manager.add_instance(self.name, self.instance_id, arguments, self.date_type, self.date)


class StartJobInstanceAgentId(StartJobInstanceAgent):
    def __init__(self, name, date_type, date_value, *arguments):
        instance_id = str(JobManager().get_last_instance_id() + 1)
        super().__init__(
                name, instance_id, '0', '0',
                date_type, date_value, *arguments)

    def _action(self):
        super()._action()
        return self.instance_id


class RestartJobInstanceAgent(StartJobInstanceAgent):
    def _check_instance(self):
        pass

    def _action(self):
        stop_job(self.name, self.instance_id)
        super()._action()


class StopJobInstanceAgent(AgentAction):
    def __init__(self, name, instance_id, date_type, date_value):
        super().__init__(name=name, instance_id=instance_id, date_type=date_type, date=date_value)

    def check_arguments(self):
        JobManager().get_job(self.name)

        if self.date_type != 'date':
            raise BadRequest(
                    'KO To stop a job, only a date can be specified')

        if self.date == 'now':
            self.date = 0

        try:
            self.date = int(self.date) // 1000
        except ValueError:
            raise BadRequest(
                    'KO The date to stop should be '
                    'given as a timestamp in milliseconds')

    def _action(self):
        date = schedule_job_instance_stop(self.name, self.instance_id, self.date)
        if date is not None:
            with recover_file(self.name, self.instance_id, 'stop') as job_instance_stop:
                print(self.name, self.instance_id, self.date,
                      sep='\n', file=job_instance_stop)


class StatusJobsAgent(AgentAction):
    def __init__(self):
        super().__init__()

    def _action(self):
        jobs = JobManager().job_names
        return ' '.join(map(shlex.quote, jobs))


class RestartAgent(AgentAction):
    def __init__(self):
        super().__init__()

    def _action(self):
        with JobManager() as manager:
            for job_name in manager.job_names:
                for job_instance_id, _ in manager.get_instances(job_name):
                    manager.scheduler.add_job(
                            stop_job, 'date', args=(job_name, job_instance_id),
                            id='{}{}_stop'.format(job_name, job_instance_id))


def popen(command, args, **kwargs):
    """Start a command with the provided arguments and
    return the associated process.

    Additional keywords arguments can be passed to the
    Popen constructor to manage the process creation.
    """
    return psutil.Popen(
            shlex.split(command) + shlex.split(args),
            stdout=DEVNULL, stderr=DEVNULL, **kwargs)


def schedule_job_instance(job_name, job_instance_id, scenario_instance_id,
                          owner_scenario_instance_id, arguments, date_value,
                          reschedule=False):
    """Schedule a Job Instance at a later date.

    Do nothing if the scheduling date is passed and it is a
    reschedule (in case the agent restarted).
    """
    manager = JobManager()
    timestamp = time.time()
    date = None if date_value < timestamp else datetime.fromtimestamp(date_value)

    try:
        infos = manager.get_job(job_name)
        command = infos['command']
        infos['command_stop']
    except KeyError:
        return date, False

    if not reschedule or date is not None:
        try:
            # Schedule the Job Instance
            manager.scheduler.add_job(
                    launch_job, 'date', run_date=date,
                    args=(job_name, job_instance_id, scenario_instance_id,
                          owner_scenario_instance_id, command, arguments),
                    id=job_name+job_instance_id)
        except ConflictingIdError:
            raise BadRequest('KO A job {} is already programmed'.format(job_name))
        # Register the arguments in the JobManager
        manager.add_instance(job_name, job_instance_id, arguments, 'date', date)

    return date, True


def launch_job(job_name, instance_id, scenario_instance_id,
               owner_scenario_instance_id, command, args):
    """Launch the Job Instance and wait for its termination"""
    # Add some environement variable for the Job Instance
    environ = os.environ.copy()
    environ.update({'JOB_NAME': job_name, 'JOB_INSTANCE_ID': instance_id,
                    'SCENARIO_INSTANCE_ID': scenario_instance_id,
                    'OWNER_SCENARIO_INSTANCE_ID': owner_scenario_instance_id})
    # Launch the Job Instance
    proc = popen(command, args, env=environ)
    pid = proc.pid
    JobManager().set_instance_status(job_name, instance_id, pid)
    return_code = proc.wait()
    JobManager().set_instance_status(job_name, instance_id, pid, return_code)


def schedule_job_instance_stop(job_name, job_instance_id, date_value,
                               reschedule=False):
    """ Function that schedules the stop of the Job Instance """
    date = None if date_value < time.time() else datetime.fromtimestamp(date_value)
    if not reschedule or date is not None:
        # Schedule the stop of the Job Instance
        with JobManager() as manager:
            try:
                manager.scheduler.add_job(
                        stop_job, 'date', run_date=date,
                        args=(job_name, job_instance_id),
                        id='{}{}_stop'.format(job_name, job_instance_id))
            except ConflictingIdError:
                manager.scheduler.reschedule_job(
                        '{}{}_stop'.format(job_name, job_instance_id),
                        trigger='date', run_date=date)
    return date


def stop_job(job_name, job_instance_id):
    """Cancels the execution of a job or stop the instance if
    it was already scheduled.
    """
    with JobManager() as manager:
        try:
            infos = manager.pop_instance(job_name, job_instance_id)
            args = infos['args']
            command = infos['command_stop']
        except KeyError:
            pass  # Job is already stopped
        else:
            stop_job_already_running(job_name, job_instance_id, infos)
            if command is not None:
                popen(command, args).wait()
        finally:
            with suppress(JobLookupError):
                manager.scheduler.remove_job(job_name + job_instance_id)


def stop_job_already_running(job_name, job_instance_id, instance_infos):
    """Stop a running process that should be a child of the Agent"""

    # Get the process
    try:
        pid = instance_infos['pid']
    except KeyError:
        return
    try:
        proc = psutil.Process(pid)
    except psutil.NoSuchProcess:
        return

    # Kill all its children
    children = proc.children(recursive=True)
    for child in children:
        child.terminate()
    _, still_alive = psutil.wait_procs(children, timeout=1)
    for child in still_alive:
        child.kill()

    # Kill the process
    proc.terminate()
    try:
        proc.wait(timeout=2)
    except psutil.TimeoutExpired:
        proc.kill()


class AgentServer(socketserver.ThreadingMixIn, socketserver.TCPServer):
    """Choose the underlying technology for our sockets servers"""
    allow_reuse_address = True


class RequestHandler(socketserver.BaseRequestHandler):
    def _read_all(self, amount):
        expected = amount
        buffer = bytearray(amount)
        view = memoryview(buffer)
        while amount > 0:
            received = self.request.recv_into(view[-amount:])
            if not received:
                raise TruncatedMessageException(expected, expected - amount)
            amount -= received
        return buffer

    def finish(self):
        self.request.close()

    def handle(self):
        """Handle message comming from the conductor"""
        try:
            message_length = self._read_all(4)
            message_length, = struct.unpack('>I', message_length)
            message = self._read_all(message_length).decode()
            syslog.syslog(syslog.LOG_INFO, message)
            action_name, *arguments = shlex.split(message)
            action = ''.join(map(str.title, action_name.split('_')))
            handler = getattr(sys.modules[__name__], action)(*arguments)
        except TruncatedMessageException as e:
            self.send_response(str(e), syslog.LOG_WARNING)
        except struct.error as e:
            self.send_response(
                    'Error converting the message length to '
                    'an integer: {}'.format(e), syslog.LOG_CRIT)
        except AttributeError:
            self.send_response(
                    'Unknown action: {}'.format(action_name),
                    syslog.LOG_CRIT)
        except TypeError as e:
            self.send_response('Bad parameters: {}'.format(e), syslog.LOG_CRIT)
        except Exception as e:
            self.send_response(
                    'Error on request: {0.__class__.__name__} '
                    '{0}'.format(e), syslog.LOG_ERR)
        else:
            try:
                result = handler.action()
            except BadRequest as e:
                severity = syslog.LOG_ERR
                if e.reason.startswith('OK'):
                    severity = syslog.LOG_WARNING
                self.send_response(e.reason, severity, False)
            except Exception as e:
                self.send_response(
                        'Error on request: {0.__class__.__name__} '
                        '{0}'.format(e), syslog.LOG_ERR)
            else:
                response = 'OK' if result is None else 'OK {}'.format(result)
                self.send_response(response, add_ko=False)

    def send_response(self, message, severity=None, add_ko=True):
        if severity is not None:
            syslog.syslog(severity, message)
        if add_ko:
            message = 'KO {}'.format(message)
        result = message.encode()
        length = struct.pack('>I', len(result))
        self.request.sendall(length + result)


@contextmanager
def recover_file(job_name, job_instance_id, extension):
    """Context Manager providing a file opened in write mode
    aimed at saving informations in case the Agent restart.
    """
    filename = '{}{}.{}'.format(job_name, job_instance_id, extension)
    with open(os.path.join(INSTANCES_FOLDER, filename), 'w') as recover_file:
        yield recover_file


def list_jobs_in_dir(dirname):
    """Generate the filename for jobs configuration files in
    the given directory.
    """
    for filename in os.listdir(dirname):
        name, ext = os.path.splitext(filename)
        if ext == '.yml':
            yield name


def read_job_configuration(job_name):
    # Get the configuration filename
    filename = '{}.yml'.format(job_name)
    conf_file = os.path.join(JOBS_FOLDER, filename)

    # Load the configuration
    try:
        with open(conf_file, 'r') as stream:
            try:
                content = yaml.load(stream)
            except yaml.YAMLError:
                raise BadRequest(
                        'KO Conf file {} not well formed'.format(filename))
    except FileNotFoundError:
        raise BadRequest(
                'KO Conf file {} does not exist'.format(filename))

    # Initialize the return value
    configuration = {
            'command': None,
            'command_stop': None,
            'required': None,
            'optional': None,
            'persistent': None,
    }

    # Register the configuration
    oses = content.get('platform_configuration')
    if oses is not None:
        own_system = platform.system()
        own_distribution, own_version, _ = platform.dist()
        for system in oses:
            try:
                if own_system != system['ansible_system']:
                    continue
                if (own_distribution == system['ansible_distribution'] and
                        own_version == system['ansible_distribution_version']):
                    configuration['command'] = system['command']
                    configuration['command_stop'] = system.get('command_stop')
                    break
            except KeyError as error:
                raise BadRequest(
                        'KO Conf file {} does not contain an '
                        'entry \'{}\' for section \'platform_'
                        'configuration\' for job {}'
                        .format(filename, error, job_name))
        else:
            raise BadRequest(
                    'KO Conf file {} does not contain a suitable '
                    'os for {}'.format(filename, platform.system()))

    configuration['required'] = conf_required = []
    args = content.get('arguments', {})
    required = args.get('required')
    if isinstance(required, list):
        for arg in required:
            try:
                count = arg['count']
                if count == '+':
                    conf_required.append(arg['name'])
                else:
                    if not isinstance(count, int):
                        counts = count.split('-')
                        count = int(counts[0])
                    for i in range(count):
                        conf_required.append(arg['name'])
            except KeyError as error:
                raise BadRequest(
                        'KO Conf file {} does not contain an '
                        'entry \'{}\' for section \'arguments '
                        'required\' for job {}'
                        .format(filename, error, job_name))
    configuration['optional'] = isinstance(args.get('optional'), list)

    try:
        configuration['persistent'] = content['general']['persistent']
    except KeyError:
        raise BadRequest(
                'KO Conf file {} does not contain a '
                '\'persistent\' entry in section '
                '\'general\' for job {}'
                .format(filename, job_name))

    return configuration


def populate_installed_jobs():
    """Read configuration files of Installed Jobs and
    store them into the JobManager.
    """
    with JobManager() as manager:
        for job in list_jobs_in_dir(JOBS_FOLDER):
            try:
                manager.add_job(job)
            except BadRequest as e:
                syslog.syslog(syslog.LOG_ERR, e.reason)


def recover_old_state():
    """Read orders to start/stop jobs at a latter date and try to
    recover from a failure, depending of the current date.
    """
    for root, _, filenames in os.walk(INSTANCES_FOLDER):
        for filename in sorted(filenames):
            fullpath = os.path.join(root, filename)
            with open(fullpath) as f:
                basename, ext = os.path.splitext(filename)
                date = None
                if ext == 'start':
                    try:
                        job_name, instance_id, scenario_id, owner_id, date_value, arguments = f.readlines()
                        date_value = float(date_value)
                    except ValueError:
                        syslog.syslog(
                            syslog.LOG_ERR,
                            'Error with the reading of {}'.format(fullpath))
                        continue
                    date, result = schedule_job_instance(
                            job_name, instance_id, scenario_id,
                            owner_id, arguments, date_value,
                            reschedule=True)
                    if result:
                        JobManager().add_instance(job_name, instance_id, arguments, 'date', date)
                elif ext == 'stop':
                    try:
                        job_name, job_instance_id, date_value = f.readlines()
                        date_value = float(date_value)
                    except ValueError:
                        syslog.syslog(
                            syslog.LOG_ERR,
                            'Error with the reading of {}'.format(fullpath))
                        continue
                    date = schedule_job_instance_stop(
                            job_name, job_instance_id,
                            date_value, reschedule=True)
            if date is None:
                os.remove(fullpath)


if __name__ == '__main__':
    syslog.openlog('openbach_agent', syslog.LOG_PID, syslog.LOG_USER)
    signal.signal(signal.SIGTERM, signal_term_handler)
    signal.signal(signal.SIGINT, signal_term_handler)

    populate_installed_jobs()
    recover_old_state()

    server = AgentServer(('', 1112), RequestHandler)
    try:
        server.serve_forever()
    finally:
        server.server_close()<|MERGE_RESOLUTION|>--- conflicted
+++ resolved
@@ -117,45 +117,24 @@
                 return instance_id in job['instances']
 
     def add_job(self, name):
-<<<<<<< HEAD
-        def read_configuration():
-            conf = JobConfiguration(name)
-            return {
-                    'command': conf.command,
-                    'command_stop': conf.command_stop,
-                    'required': conf.required,
-                    'optional': conf.optional,
-                    'persistent': conf.persistent,
-                    'job_version': conf.job_version,
-            }
-
-        with self._mutex:
+        with self._mutex:
+            new_configuration = read_job_configuration()
             try:
                 installed_job = self.jobs[name]
             except KeyError:
                 conf = {'instances': {}}
-                conf.update(read_configuration())
+                conf.update(new_configuration)
                 self.jobs[name] = conf
             else:
-                current_job = read_configuration()
-                self.jobs[name].update(current_job)
-                if (StrictVersion(installed_job['job_version']) >=
-                        StrictVersion(current_job['job_version'])):
+                installed_version = StrictVersion(installed_job['job_version'])
+                new_version = StrictVersion(new_configuration['job_version'])
+                self.jobs[name].update(new_configuration)
+                if installed_version >= new_version:
                     raise BadRequest(
                             'OK Job {} is already installed with a newer '
                             'version (installed:\'{}\', current:{}). '
                             'Configuration updated.'.format(
-                                name, installed_job['job_version'],
-                                current_job['job_version']))
-=======
-        with self._mutex:
-            if name in self.jobs:
-                self.jobs[name].update(read_job_configuration(name))
-                raise BadRequest('OK A job {} is already installed'.format(name))
-            conf = {'instances': {}}
-            conf.update(read_job_configuration(name))
-            self.jobs[name] = conf
->>>>>>> 5f82443a
+                                name, installed_version, new_version))
 
     def pop_job(self, name):
         with self._mutex:
@@ -242,63 +221,6 @@
         self.reason = reason
 
 
-<<<<<<< HEAD
-class JobConfiguration:
-    """ Class that represents the configuration of a Job """
-    def __init__(self, job_name):
-        # Get the configuration filename
-        filename = '{}.yml'.format(job_name)
-        conf_file = os.path.join(JOBS_FOLDER, filename)
-        # Load the configuration in content
-        try:
-            with open(conf_file, 'r') as stream:
-                try:
-                    content = yaml.load(stream)
-                except yaml.YAMLError:
-                    raise BadRequest(
-                            'KO Conf file {} not well formed'.format(filename))
-        except FileNotFoundError:
-            raise BadRequest(
-                    'KO Conf file {} does not exist'.format(filename))
-        # Register the configuration
-        try:
-            for system in content['platform_configuration']:
-                if platform.system() != system['ansible_system']:
-                    continue
-                name, version, _ = platform.dist()
-                if name == system['ansible_distribution'] and version == system['ansible_distribution_version']:
-                    self.command = system['command']
-                    self.command_stop = system['command_stop']
-                    break
-            else:
-                raise BadRequest(
-                        'KO Conf file {} does not contain a '
-                        'os for {}'.format(filename, platform.system()))
-            self.required = []
-            args = content['arguments']['required']
-            if isinstance(args, list):
-                for arg in args:
-                    count = arg['count']
-                    if count == '+':
-                        self.required.append(arg['name'])
-                    else:
-                        if not isinstance(count, int):
-                            counts = count.split('-')
-                            count = int(counts[0])
-                        for i in range(count):
-                            self.required.append(arg['name'])
-            self.optional = isinstance(content['arguments']['optional'], list)
-            self.persistent = content['general']['persistent']
-            self.job_version = content['general']['job_version']
-        except KeyError as error:
-            raise BadRequest(
-                    'KO Conf file {} does not contain a '
-                    'section \'{}\' for job {}'
-                    .format(filename, error, job_name))
-
-
-=======
->>>>>>> 5f82443a
 class AgentAction:
     def __init__(self, **kwargs):
         for name, value in kwargs.items():
@@ -771,9 +693,6 @@
     configuration = {
             'command': None,
             'command_stop': None,
-            'required': None,
-            'optional': None,
-            'persistent': None,
     }
 
     # Register the configuration
@@ -826,12 +745,13 @@
 
     try:
         configuration['persistent'] = content['general']['persistent']
-    except KeyError:
+        configuration['job_version'] = content['general']['job_version']
+    except KeyError as e:
         raise BadRequest(
                 'KO Conf file {} does not contain a '
-                '\'persistent\' entry in section '
+                '\'{}\' entry in section '
                 '\'general\' for job {}'
-                .format(filename, job_name))
+                .format(filename, e, job_name))
 
     return configuration
 
