--- conflicted
+++ resolved
@@ -305,18 +305,10 @@
         if request_type == 1:  # create stats
             try:
                 # convert job_instance_id, scenario_instance_id and new
-<<<<<<< HEAD
                 data_received[3:6] = map(int, data_received[3:6])
             except ValueError:
                 raise BadRequest(
                         'KO Message not formed well. Forth, fifth '
-=======
-                data_received[3:5] = map(int, data_received[3:5])
-                data_received[6] = int(data_received[6])
-            except ValueError:
-                raise BadRequest(
-                        'KO Message not formed well. Third, forth'
->>>>>>> 54e9a53b
                         'and sixth arguments should be integers.')
         if request_type == 2:  # send stats
             try:
