#!/usr/bin/env python3

# OpenBACH is a generic testbed able to control/configure multiple
# network/physical entities (under test) and collect data from them. It is
# composed of an Auditorium (HMIs), a Controller, a Collector and multiple
# Agents (one for each network entity that wants to be tested).
#
#
# Copyright © 2016 CNES
#
#
# This file is part of the OpenBACH testbed.
#
#
# OpenBACH is a free software : you can redistribute it and/or modify it under
# the terms of the GNU General Public License as published by the Free
# Software Foundation, either version 3 of the License, or (at your option)
# any later version.
#
# This program is distributed in the hope that it will be useful, but WITHOUT
# ANY WARRANTY, without even the implied warranty of MERCHANTABILITY or
# FITNESS FOR A PARTICULAR PURPOSE. See the GNU General Public License for
# more details.
#
# You should have received a copy of the GNU General Public License along with
# this program. If not, see http://www.gnu.org/licenses/.


"""Sources of the Job netcat"""


__author__ = 'Viveris Technologies'
__credits__ = '''Contributors:
 * Joaquin MUGUERZA <joaquin.muguerza@toulouse.viveris.com>
 * Mathias ETTINGER <mathias.ettinger@toulouse.viveris.com>
'''

import time
import syslog
import argparse
import subprocess

import collect_agent


<<<<<<< HEAD
def main(mode, port, persist, measure_t, filename):
    # Connect to collect agent
    success = collect_agent.register_collect(
            '/opt/openbach/agent/jobs/netcat/'
            'netcat_rstats_filter.conf')
    if not success:
        message = 'ERROR connecting to collect-agent'
        collect_agent.send_log(syslog.LOG_ERR, message)
        exit(message)

    cmd = ['nc', mode, str(port)]
=======
import subprocess
import argparse
import time
import sys
import syslog
import collect_agent

def main(mode, persist, measure_t, filename, n_times):
    conffile = "/opt/openbach-jobs/netcat/netcat_rstats_filter.conf"
    
    # Connect to collect agent
    success = collect_agent.register_collect(conffile)
    if not success:
        collect_agent.send_log(syslog.LOG_ERR, "ERROR connecting to "
                               "collect-agent")
        quit(1)
      
    cmd = ['nc']
>>>>>>> 87437c3c
    if persist:
        cmd.append('-k')
    if measure_t:
        cmd = ['/usr/bin/time', '-f', '%e', '--quiet'] + cmd
<<<<<<< HEAD

    if filename:
        with open(filename) as file_in:
            try:
                p = subprocess.run(
                        cmd, stdin=file_in,
                        stdout=subprocess.PIPE,
                        stderr=subprocess.PIPE)
            except Exception as ex:
                collect_agent.send_log(
                        syslog.LOG_ERR,
                        'ERROR executing netcat: {}'.format(ex))
    else:
        try:
            p = subprocess.run(
                    cmd, stdout=subprocess.PIPE,
                    stderr=subprocess.PIPE)
        except Exception as ex:
            collect_agent.send_log(
                    syslog.LOG_ERR,
                    'ERROR executing netcat: {}'.format(ex))

    timestamp = int(time.time() * 1000)
    if measure_t and p.returncode == 0:
        try:
            duration = float(p.stderr)
        except ValueError:
            return
    try:
        collect_agent.send_stat(timestamp, duration=duration)
    except Exception as ex:
        collect_agent.send_log(
                syslog.LOG_ERR,
                'ERROR sending stat: {}'.format(ex))


if __name__ == '__main__':
    # Define Usage
    parser = argparse.ArgumentParser(
            description=__doc__,
            formatter_class=argparse.ArgumentDefaultsHelpFormatter)
    group = parser.add_mutually_exclusive_group(required=True)
    group.add_argument(
            '-l', '--listen', action='store_true',
            help='Run in server mode')
    group.add_argument(
            '-c', '--client', type=str,
            help='Run in client mode (specify remote IP address)')
    group.add_argument(
            '-p', '--port', type=int, default=5000,
            help='The port number')
    parser.add_argument(
            '-k', '--persist', action='store_true',
            help='Keep listening after current connection is completed')
    parser.add_argument(
            '-t', '--time', action='store_true',
            help='Measure the duration of the process')
    parser.add_argument(
            '-f', '--file', type=str,
            help='The path of a file to send to the server')
=======
    cmd = cmd + mode.split()
    for n in range(n_times):
        if filename:
            with open(filename) as file_in:
                try:
                    p = subprocess.Popen(cmd, stdin=file_in,
                                         stdout=subprocess.DEVNULL,
                                         stderr=subprocess.PIPE)
                    p.wait()
                except Exception as ex:
                    collect_agent.send_log(syslog.LOG_ERR, "ERROR executing netcat:"
                                           " %s" % ex)
                    
        else:
            try:
                p = subprocess.Popen(cmd, stdout=subprocess.DEVNULL,
                                     stdin=subprocess.PIPE,
                                     stderr=subprocess.PIPE)
                p.wait()
            except:
                collect_agent.send_log(syslog.LOG_ERR, "ERROR executing netcat:"
                                       " %s" % ex)
        statistics = {}
        timestamp = int(round(time.time() * 1000))
        if not measure_t:
            continue
        if p.returncode == 0:
            try:
                duration = float(p.stderr.read())
                statistics = { 'duration' : duration }
            except ValueError:
                collect_agent.send_log(syslog.LOG_ERR, "ERROR: cannot convert output"
                                       " to duration value : %s" % (p.stderr.read()))
                continue
        else:
            collect_agent.send_log(syslog.LOG_ERR, "ERROR: return code %d : %s" %
                                   (p.returncode, p.stderr.read()))
        try:
            r = collect_agent.send_stat(timestamp, **statistics)
        except Exception as ex:
            collect_agent.send_log(syslog.LOG_ERR, "ERROR sending stat: %s" % ex)

if __name__ == "__main__":
    # Define Usage
    parser = argparse.ArgumentParser(description='',
                                     formatter_class=argparse.ArgumentDefaultsHelpFormatter)
    #group = parser.add_mutually_exclusive_group(required=True)
    # TODO: add mutual exclusivities
    parser.add_argument('-l', '--listen', action='store_true',
                       help='Run in server mode')
    parser.add_argument('-c', '--client', type=str,
                       help='Run in client mode (specify remote IP address)')
    parser.add_argument('-p', '--port', type=int,
                       help='The port number')
    parser.add_argument('-k', '--persist', action='store_true',
                        help='Keep listening after current connection is'
                        ' completed')
    parser.add_argument('-t', '--time', action='store_true',
                        help='Measure the duration of the process')
    parser.add_argument('-n', '--n-times', type=int, default=1,
                        help='The number of times the connection is '
                        'established')
    parser.add_argument('-f', '--file', type=str,
                        help='The path of a file to send to the server')
>>>>>>> 87437c3c

    # get args
    args = parser.parse_args()
    server = args.listen
    client = args.client
    n_times = args.n_times
    port = args.port
    mode = '-l' if server else client
    persist = args.persist
    measure_t = args.time
    filename = args.file

<<<<<<< HEAD
    main(mode, port, persist, measure_t, filename)
=======
    main(mode, persist, measure_t, filename, n_times)
>>>>>>> 87437c3c
<|MERGE_RESOLUTION|>--- conflicted
+++ resolved
@@ -39,12 +39,12 @@
 import syslog
 import argparse
 import subprocess
+from functools import partial
 
 import collect_agent
 
 
-<<<<<<< HEAD
-def main(mode, port, persist, measure_t, filename):
+def main(mode, port, persist, measure_t, filename, n_times):
     # Connect to collect agent
     success = collect_agent.register_collect(
             '/opt/openbach/agent/jobs/netcat/'
@@ -55,65 +55,49 @@
         exit(message)
 
     cmd = ['nc', mode, str(port)]
-=======
-import subprocess
-import argparse
-import time
-import sys
-import syslog
-import collect_agent
-
-def main(mode, persist, measure_t, filename, n_times):
-    conffile = "/opt/openbach-jobs/netcat/netcat_rstats_filter.conf"
-    
-    # Connect to collect agent
-    success = collect_agent.register_collect(conffile)
-    if not success:
-        collect_agent.send_log(syslog.LOG_ERR, "ERROR connecting to "
-                               "collect-agent")
-        quit(1)
-      
-    cmd = ['nc']
->>>>>>> 87437c3c
     if persist:
-        cmd.append('-k')
+        cmd.insert(1, '-k')
     if measure_t:
         cmd = ['/usr/bin/time', '-f', '%e', '--quiet'] + cmd
-<<<<<<< HEAD
 
-    if filename:
-        with open(filename) as file_in:
-            try:
-                p = subprocess.run(
-                        cmd, stdin=file_in,
-                        stdout=subprocess.PIPE,
-                        stderr=subprocess.PIPE)
-            except Exception as ex:
-                collect_agent.send_log(
-                        syslog.LOG_ERR,
-                        'ERROR executing netcat: {}'.format(ex))
-    else:
+    process = partial(
+            subprocess.run, cmd,
+            stdout=subprocess.DEVNULL,
+            stderr=subprocess.PIPE)
+    for _ in range(n_times):
         try:
-            p = subprocess.run(
-                    cmd, stdout=subprocess.PIPE,
-                    stderr=subprocess.PIPE)
+            if filename:
+                with open(filename) as file_in:
+                    p = process(stdin=file_in)
+            else:
+                p = process()
         except Exception as ex:
             collect_agent.send_log(
                     syslog.LOG_ERR,
                     'ERROR executing netcat: {}'.format(ex))
+            continue
 
-    timestamp = int(time.time() * 1000)
-    if measure_t and p.returncode == 0:
-        try:
-            duration = float(p.stderr)
-        except ValueError:
-            return
-    try:
-        collect_agent.send_stat(timestamp, duration=duration)
-    except Exception as ex:
-        collect_agent.send_log(
-                syslog.LOG_ERR,
-                'ERROR sending stat: {}'.format(ex))
+        if measure_t and p.returncode == 0:
+            timestamp = int(time.time() * 1000)
+            stderr = p.stderr
+            try:
+                duration = float(stderr)
+            except ValueError:
+                collect_agent.send_log(
+                        syslog.LOG_ERR,
+                        'ERROR: cannot convert output to '
+                        'duration value: {}'.format(stderr))
+            else:
+                try:
+                    collect_agent.send_stat(timestamp, duration=duration)
+                except Exception as ex:
+                    collect_agent.send_log(
+                            syslog.LOG_ERR,
+                            'ERROR sending stat: {}'.format(ex))
+        elif p.returncode:
+            collect_agent.send_log(
+                    syslog.LOG_ERR,
+                    'ERROR: return code {}: {}'.format(p.returncode, p.stderr))
 
 
 if __name__ == '__main__':
@@ -128,7 +112,7 @@
     group.add_argument(
             '-c', '--client', type=str,
             help='Run in client mode (specify remote IP address)')
-    group.add_argument(
+    parser.add_argument(
             '-p', '--port', type=int, default=5000,
             help='The port number')
     parser.add_argument(
@@ -138,74 +122,11 @@
             '-t', '--time', action='store_true',
             help='Measure the duration of the process')
     parser.add_argument(
+            '-n', '--n-times', type=int, default=1,
+            help='The number of times the connection is established')
+    parser.add_argument(
             '-f', '--file', type=str,
             help='The path of a file to send to the server')
-=======
-    cmd = cmd + mode.split()
-    for n in range(n_times):
-        if filename:
-            with open(filename) as file_in:
-                try:
-                    p = subprocess.Popen(cmd, stdin=file_in,
-                                         stdout=subprocess.DEVNULL,
-                                         stderr=subprocess.PIPE)
-                    p.wait()
-                except Exception as ex:
-                    collect_agent.send_log(syslog.LOG_ERR, "ERROR executing netcat:"
-                                           " %s" % ex)
-                    
-        else:
-            try:
-                p = subprocess.Popen(cmd, stdout=subprocess.DEVNULL,
-                                     stdin=subprocess.PIPE,
-                                     stderr=subprocess.PIPE)
-                p.wait()
-            except:
-                collect_agent.send_log(syslog.LOG_ERR, "ERROR executing netcat:"
-                                       " %s" % ex)
-        statistics = {}
-        timestamp = int(round(time.time() * 1000))
-        if not measure_t:
-            continue
-        if p.returncode == 0:
-            try:
-                duration = float(p.stderr.read())
-                statistics = { 'duration' : duration }
-            except ValueError:
-                collect_agent.send_log(syslog.LOG_ERR, "ERROR: cannot convert output"
-                                       " to duration value : %s" % (p.stderr.read()))
-                continue
-        else:
-            collect_agent.send_log(syslog.LOG_ERR, "ERROR: return code %d : %s" %
-                                   (p.returncode, p.stderr.read()))
-        try:
-            r = collect_agent.send_stat(timestamp, **statistics)
-        except Exception as ex:
-            collect_agent.send_log(syslog.LOG_ERR, "ERROR sending stat: %s" % ex)
-
-if __name__ == "__main__":
-    # Define Usage
-    parser = argparse.ArgumentParser(description='',
-                                     formatter_class=argparse.ArgumentDefaultsHelpFormatter)
-    #group = parser.add_mutually_exclusive_group(required=True)
-    # TODO: add mutual exclusivities
-    parser.add_argument('-l', '--listen', action='store_true',
-                       help='Run in server mode')
-    parser.add_argument('-c', '--client', type=str,
-                       help='Run in client mode (specify remote IP address)')
-    parser.add_argument('-p', '--port', type=int,
-                       help='The port number')
-    parser.add_argument('-k', '--persist', action='store_true',
-                        help='Keep listening after current connection is'
-                        ' completed')
-    parser.add_argument('-t', '--time', action='store_true',
-                        help='Measure the duration of the process')
-    parser.add_argument('-n', '--n-times', type=int, default=1,
-                        help='The number of times the connection is '
-                        'established')
-    parser.add_argument('-f', '--file', type=str,
-                        help='The path of a file to send to the server')
->>>>>>> 87437c3c
 
     # get args
     args = parser.parse_args()
@@ -218,8 +139,4 @@
     measure_t = args.time
     filename = args.file
 
-<<<<<<< HEAD
-    main(mode, port, persist, measure_t, filename)
-=======
-    main(mode, persist, measure_t, filename, n_times)
->>>>>>> 87437c3c
+    main(mode, port, persist, measure_t, filename, n_times)